--- conflicted
+++ resolved
@@ -241,23 +241,15 @@
 
 func (rc *RunContext) vmHashFiles() func(*otto.Otto) {
 	return func(vm *otto.Otto) {
-<<<<<<< HEAD
-		_ = vm.Set("hashFiles", func(path string) string {
-			files, _, err := glob.Glob([]string{filepath.Join(rc.Config.Workdir, path)})
-			if err != nil {
-				log.Errorf("Unable to glob.Glob: %v", err)
-				return ""
-=======
 		_ = vm.Set("hashFiles", func(paths ...string) string {
 			files := []*glob.FileAsset{}
 			for i := range paths {
 				newFiles, _, err := glob.Glob([]string{filepath.Join(rc.Config.Workdir, paths[i])})
 				if err != nil {
-					logrus.Errorf("Unable to glob.Glob: %v", err)
+					log.Errorf("Unable to glob.Glob: %v", err)
 					return ""
 				}
 				files = append(files, newFiles...)
->>>>>>> d5b2d60c
 			}
 			hasher := sha256.New()
 			for _, file := range files {
